--- conflicted
+++ resolved
@@ -9,11 +9,7 @@
     this.analysisService = analysisService;
     this.containerState = containerState || {
       status: 'ready',
-<<<<<<< HEAD
       lastStartTime: new Date(),
-=======
-      startTime: new Date(),
->>>>>>> 2a06d726
       message: 'Container is ready',
     };
     this.getSystemStatus = this.getSystemStatus.bind(this);
@@ -41,66 +37,28 @@
         tagoVersion = 'unknown';
       }
 
-      // IMPORTANT: Get current container state instead of using stale reference
-      const { getContainerState } = await import('../utils/websocket.js');
-      const currentContainerState = getContainerState();
+      // Calculate uptime safely
+      const startTime = this.containerState.lastStartTime || new Date();
+      const uptimeMs = new Date() - startTime;
 
-<<<<<<< HEAD
-    // Calculate uptime safely
-    const startTime = this.containerState.lastStartTime || new Date();
-    const uptimeMs = new Date() - startTime;
-
-    // Ensure we have valid values for ms()
-    let formattedUptime;
-    try {
-      formattedUptime = ms(uptimeMs, { long: true });
-    } catch (error) {
-      console.error('Error formatting uptime:', error);
-      formattedUptime = 'unknown';
-    }
-
-    const status = {
-      container_health: {
-        status:
-          this.containerState.status === 'ready' ? 'healthy' : 'initializing',
-        message: this.containerState.message,
-        uptime: {
-          seconds: Math.floor(uptimeMs / 1000),
-          formatted: formattedUptime,
-=======
-      // Safely calculate uptime with proper null checks
-      const startTime =
-        currentContainerState.startTime ||
-        currentContainerState.lastStartTime ||
-        new Date();
-      const uptimeMs = new Date() - new Date(startTime);
-      const uptimeSeconds = Math.floor(uptimeMs / 1000);
-
-      let formattedUptime = 'unknown';
+      // Ensure we have valid values for ms()
+      let formattedUptime;
       try {
-        // Only call ms() if we have a valid positive number
-        if (uptimeMs > 0) {
-          formattedUptime = ms(uptimeMs, { long: true });
-        } else {
-          formattedUptime = '0 seconds';
-        }
-      } catch (msError) {
-        console.error('Error formatting uptime:', msError);
-        formattedUptime = `${uptimeSeconds} seconds`;
+        formattedUptime = ms(uptimeMs, { long: true });
+      } catch (error) {
+        console.error('Error formatting uptime:', error);
+        formattedUptime = 'unknown';
       }
 
       const status = {
         container_health: {
           status:
-            currentContainerState.status === 'ready'
-              ? 'healthy'
-              : 'initializing',
-          message: currentContainerState.message || 'Container status unknown',
+            this.containerState.status === 'ready' ? 'healthy' : 'initializing',
+          message: this.containerState.message,
           uptime: {
-            seconds: uptimeSeconds,
+            seconds: Math.floor(uptimeMs / 1000),
             formatted: formattedUptime,
           },
->>>>>>> 2a06d726
         },
         tagoConnection: {
           sdkVersion: tagoVersion,
